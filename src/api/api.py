--- conflicted
+++ resolved
@@ -1,9 +1,5 @@
 #!/usr/bin/env python3
-<<<<<<< HEAD
-from fastapi import FastAPI, HTTPException
-=======
 from fastapi import FastAPI, HTTPException, Response
->>>>>>> c837f021
 from fastapi.middleware.cors import CORSMiddleware
 from pydantic import BaseModel
 import uvicorn
@@ -43,12 +39,11 @@
     allow_headers=["*"],
 )
 
-# 添加 CORS 中间件，允许所有来源的请求
 app.add_middleware(
     CORSMiddleware,
-    allow_origins=["*"],         # 可根据需要指定具体域名，例如 ["http://localhost:3000"]
+    allow_origins=["*"],         
     allow_credentials=True,
-    allow_methods=["*"],         # 允许所有请求方法，如 GET, POST, OPTIONS 等
+    allow_methods=["*"],         
     allow_headers=["*"],
 )
 
